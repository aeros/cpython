"""
Very minimal unittests for parts of the readline module.
"""
from contextlib import ExitStack
from errno import EIO
import os
import selectors
import subprocess
import sys
import tempfile
import unittest
from test.support import import_module, unlink, TESTFN
from test.support.script_helper import assert_python_ok

# Skip tests if there is no readline module
readline = import_module('readline')

@unittest.skipUnless(hasattr(readline, "clear_history"),
                     "The history update test cannot be run because the "
                     "clear_history method is not available.")
class TestHistoryManipulation (unittest.TestCase):
    """
    These tests were added to check that the libedit emulation on OSX and the
    "real" readline have the same interface for history manipulation. That's
    why the tests cover only a small subset of the interface.
    """

    def testHistoryUpdates(self):
        readline.clear_history()

        readline.add_history("first line")
        readline.add_history("second line")

        self.assertEqual(readline.get_history_item(0), None)
        self.assertEqual(readline.get_history_item(1), "first line")
        self.assertEqual(readline.get_history_item(2), "second line")

        readline.replace_history_item(0, "replaced line")
        self.assertEqual(readline.get_history_item(0), None)
        self.assertEqual(readline.get_history_item(1), "replaced line")
        self.assertEqual(readline.get_history_item(2), "second line")

        self.assertEqual(readline.get_current_history_length(), 2)

        readline.remove_history_item(0)
        self.assertEqual(readline.get_history_item(0), None)
        self.assertEqual(readline.get_history_item(1), "second line")

        self.assertEqual(readline.get_current_history_length(), 1)

    @unittest.skipUnless(hasattr(readline, "append_history_file"),
                         "append_history not available")
    def test_write_read_append(self):
        hfile = tempfile.NamedTemporaryFile(delete=False)
        hfile.close()
        hfilename = hfile.name
        self.addCleanup(unlink, hfilename)

        # test write-clear-read == nop
        readline.clear_history()
        readline.add_history("first line")
        readline.add_history("second line")
        readline.write_history_file(hfilename)

        readline.clear_history()
        self.assertEqual(readline.get_current_history_length(), 0)

        readline.read_history_file(hfilename)
        self.assertEqual(readline.get_current_history_length(), 2)
        self.assertEqual(readline.get_history_item(1), "first line")
        self.assertEqual(readline.get_history_item(2), "second line")

        # test append
        readline.append_history_file(1, hfilename)
        readline.clear_history()
        readline.read_history_file(hfilename)
        self.assertEqual(readline.get_current_history_length(), 3)
        self.assertEqual(readline.get_history_item(1), "first line")
        self.assertEqual(readline.get_history_item(2), "second line")
        self.assertEqual(readline.get_history_item(3), "second line")

        # test 'no such file' behaviour
        os.unlink(hfilename)
        with self.assertRaises(FileNotFoundError):
            readline.append_history_file(1, hfilename)

        # write_history_file can create the target
        readline.write_history_file(hfilename)

    def test_nonascii_history(self):
        readline.clear_history()
        try:
            readline.add_history("entrée 1")
        except UnicodeEncodeError as err:
            self.skipTest("Locale cannot encode test data: " + format(err))
        readline.add_history("entrée 2")
        readline.replace_history_item(1, "entrée 22")
        readline.write_history_file(TESTFN)
        self.addCleanup(os.remove, TESTFN)
        readline.clear_history()
        readline.read_history_file(TESTFN)
        self.assertEqual(readline.get_history_item(1), "entrée 1")
        self.assertEqual(readline.get_history_item(2), "entrée 22")


class TestReadline(unittest.TestCase):

    @unittest.skipIf(readline._READLINE_VERSION < 0x0600
                     and "libedit" not in readline.__doc__,
                     "not supported in this library version")
    def test_init(self):
        # Issue #19884: Ensure that the ANSI sequence "\033[1034h" is not
        # written into stdout when the readline module is imported and stdout
        # is redirected to a pipe.
        rc, stdout, stderr = assert_python_ok('-c', 'import readline',
                                              TERM='xterm-256color')
        self.assertEqual(stdout, b'')

<<<<<<< HEAD
    auto_history_script = """\
import readline
readline.set_auto_history({})
input()
print("History length:", readline.get_current_history_length())
"""

    def test_auto_history_enabled(self):
        output = run_pty(self.auto_history_script.format(True))
        self.assertIn(b"History length: 1\r\n", output)

    def test_auto_history_disabled(self):
        output = run_pty(self.auto_history_script.format(False))
        self.assertIn(b"History length: 0\r\n", output)
=======
    def test_nonascii(self):
        try:
            readline.add_history("\xEB\xEF")
        except UnicodeEncodeError as err:
            self.skipTest("Locale cannot encode test data: " + format(err))

        script = r"""import readline

if readline.__doc__ and "libedit" in readline.__doc__:
    readline.parse_and_bind(r'bind ^B ed-prev-char')
    readline.parse_and_bind(r'bind "\t" rl_complete')
    readline.parse_and_bind('bind -s ^A "|t\xEB[after]"')
else:
    readline.parse_and_bind(r'Control-b: backward-char')
    readline.parse_and_bind(r'"\t": complete')
    readline.parse_and_bind(r'set disable-completion off')
    readline.parse_and_bind(r'set show-all-if-ambiguous off')
    readline.parse_and_bind(r'set show-all-if-unmodified off')
    readline.parse_and_bind('Control-a: "|t\xEB[after]"')

def pre_input_hook():
    readline.insert_text("[\xEFnserted]")
    readline.redisplay()
readline.set_pre_input_hook(pre_input_hook)

def completer(text, state):
    if text == "t\xEB":
        if state == 0:
            print("text", ascii(text))
            print("line", ascii(readline.get_line_buffer()))
            print("indexes", readline.get_begidx(), readline.get_endidx())
            return "t\xEBnt"
        if state == 1:
            return "t\xEBxt"
    if text == "t\xEBx" and state == 0:
        return "t\xEBxt"
    return None
readline.set_completer(completer)

def display(substitution, matches, longest_match_length):
    print("substitution", ascii(substitution))
    print("matches", ascii(matches))
readline.set_completion_display_matches_hook(display)

print("result", ascii(input()))
print("history", ascii(readline.get_history_item(1)))
"""

        input = b"\x01"  # Ctrl-A, expands to "|t\xEB[after]"
        input += b"\x02" * len("[after]")  # Move cursor back
        input += b"\t\t"  # Display possible completions
        input += b"x\t"  # Complete "t\xEBx" -> "t\xEBxt"
        input += b"\r"
        output = run_pty(script, input)
        self.assertIn(b"text 't\\xeb'\r\n", output)
        self.assertIn(b"line '[\\xefnserted]|t\\xeb[after]'\r\n", output)
        self.assertIn(b"indexes 11 13\r\n", output)
        self.assertIn(b"substitution 't\\xeb'\r\n", output)
        self.assertIn(b"matches ['t\\xebnt', 't\\xebxt']\r\n", output)
        expected = br"'[\xefnserted]|t\xebxt[after]'"
        self.assertIn(b"result " + expected + b"\r\n", output)
        self.assertIn(b"history " + expected + b"\r\n", output)
>>>>>>> f00c49df


def run_pty(script, input=b"dummy input\r"):
    pty = import_module('pty')
    output = bytearray()
    [master, slave] = pty.openpty()
    args = (sys.executable, '-c', script)
    proc = subprocess.Popen(args, stdin=slave, stdout=slave, stderr=slave)
    os.close(slave)
    with ExitStack() as cleanup:
        cleanup.enter_context(proc)
        def terminate(proc):
            try:
                proc.terminate()
            except ProcessLookupError:
                # Workaround for Open/Net BSD bug (Issue 16762)
                pass
        cleanup.callback(terminate, proc)
        cleanup.callback(os.close, master)
        # Avoid using DefaultSelector and PollSelector. Kqueue() does not
        # work with pseudo-terminals on OS X < 10.9 (Issue 20365) and Open
        # BSD (Issue 20667). Poll() does not work with OS X 10.6 or 10.4
        # either (Issue 20472). Hopefully the file descriptor is low enough
        # to use with select().
        sel = cleanup.enter_context(selectors.SelectSelector())
        sel.register(master, selectors.EVENT_READ | selectors.EVENT_WRITE)
        os.set_blocking(master, False)
        while True:
            for [_, events] in sel.select():
                if events & selectors.EVENT_READ:
                    try:
                        chunk = os.read(master, 0x10000)
                    except OSError as err:
<<<<<<< HEAD
                        # Linux raises EIO when the slave is closed
=======
                        # Linux raises EIO when slave is closed (Issue 5380)
>>>>>>> f00c49df
                        if err.errno != EIO:
                            raise
                        chunk = b""
                    if not chunk:
                        return output
                    output.extend(chunk)
                if events & selectors.EVENT_WRITE:
<<<<<<< HEAD
                    input = input[os.write(master, input):]
=======
                    try:
                        input = input[os.write(master, input):]
                    except OSError as err:
                        # Apparently EIO means the slave was closed
                        if err.errno != EIO:
                            raise
                        input = b""  # Stop writing
>>>>>>> f00c49df
                    if not input:
                        sel.modify(master, selectors.EVENT_READ)


if __name__ == "__main__":
    unittest.main()<|MERGE_RESOLUTION|>--- conflicted
+++ resolved
@@ -116,7 +116,6 @@
                                               TERM='xterm-256color')
         self.assertEqual(stdout, b'')
 
-<<<<<<< HEAD
     auto_history_script = """\
 import readline
 readline.set_auto_history({})
@@ -131,7 +130,7 @@
     def test_auto_history_disabled(self):
         output = run_pty(self.auto_history_script.format(False))
         self.assertIn(b"History length: 0\r\n", output)
-=======
+
     def test_nonascii(self):
         try:
             readline.add_history("\xEB\xEF")
@@ -194,7 +193,6 @@
         expected = br"'[\xefnserted]|t\xebxt[after]'"
         self.assertIn(b"result " + expected + b"\r\n", output)
         self.assertIn(b"history " + expected + b"\r\n", output)
->>>>>>> f00c49df
 
 
 def run_pty(script, input=b"dummy input\r"):
@@ -228,11 +226,7 @@
                     try:
                         chunk = os.read(master, 0x10000)
                     except OSError as err:
-<<<<<<< HEAD
-                        # Linux raises EIO when the slave is closed
-=======
                         # Linux raises EIO when slave is closed (Issue 5380)
->>>>>>> f00c49df
                         if err.errno != EIO:
                             raise
                         chunk = b""
@@ -240,9 +234,6 @@
                         return output
                     output.extend(chunk)
                 if events & selectors.EVENT_WRITE:
-<<<<<<< HEAD
-                    input = input[os.write(master, input):]
-=======
                     try:
                         input = input[os.write(master, input):]
                     except OSError as err:
@@ -250,7 +241,6 @@
                         if err.errno != EIO:
                             raise
                         input = b""  # Stop writing
->>>>>>> f00c49df
                     if not input:
                         sel.modify(master, selectors.EVENT_READ)
 
