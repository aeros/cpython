# Import smtplib for the actual sending function
import smtplib

# Here are the email package modules we'll need
from email.mime.image import MIMEImage
from email.mime.multipart import MIMEMultipart

COMMASPACE = ', '

# Create the container (outer) email message.
msg = MIMEMultipart()
msg['Subject'] = 'Our family reunion'
# me == the sender's email address
# family = the list of all recipients' email addresses
msg['From'] = me
msg['To'] = COMMASPACE.join(family)
msg.preamble = 'Our family reunion'

# Assume we know that the image files are all in PNG format
for file in pngfiles:
    # Open the files in binary mode.  Let the MIMEImage class automatically
    # guess the specific image type.
    fp = open(file, 'rb')
    img = MIMEImage(fp.read())
    fp.close()
    msg.attach(img)

# Send the email via our own SMTP server.
<<<<<<< HEAD
s = smtplib.SMTP()
s.send_message(msg)
=======
s = smtplib.SMTP('localhost')
s.sendmail(me, family, msg.as_string())
>>>>>>> bb754b50
s.quit()<|MERGE_RESOLUTION|>--- conflicted
+++ resolved
@@ -26,11 +26,6 @@
     msg.attach(img)
 
 # Send the email via our own SMTP server.
-<<<<<<< HEAD
-s = smtplib.SMTP()
+s = smtplib.SMTP('localhost')
 s.send_message(msg)
-=======
-s = smtplib.SMTP('localhost')
-s.sendmail(me, family, msg.as_string())
->>>>>>> bb754b50
 s.quit()